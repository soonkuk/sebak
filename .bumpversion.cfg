--- conflicted
+++ resolved
@@ -2,19 +2,12 @@
 commit = True
 tag = True
 tag_name = {new_version}
-<<<<<<< HEAD
 current_version = 0.1.2
-parse = (?P<major>\d+)\.(?P<minor>\d+)\.(?P<patch>\d+)
-serialize = 
-	{major}.{minor}.{patch}
-=======
-current_version = 0.1.1
 parse = (?P<major>\d+)\.(?P<minor>\d+)\.(?P<patch>\d+)(\-rc(?P<stage>.*))?
 serialize =
     {major}.{minor}.{patch}-rc.{stage}
     {major}.{minor}.{patch}
 
 [bumpversion:part:stage]
->>>>>>> 088a44d9
 
-[bumpversion:file:VERSION]
+[bumpversion:file:VERSION]