--- conflicted
+++ resolved
@@ -4,59 +4,15 @@
 	"fmt"
 	"net/http"
 
-	"fmt"
-
 	"boscoin.io/sebak/lib/common"
 	"boscoin.io/sebak/lib/error"
 	"boscoin.io/sebak/lib/observer"
-<<<<<<< HEAD
-	"boscoin.io/sebak/lib/storage"
-=======
->>>>>>> f776bf00
+
 	"github.com/gorilla/mux"
 )
 
 const GetTransactionsHandlerPattern = "/transactions"
 
-<<<<<<< HEAD
-func GetTransactionsHandler(storage *sebakstorage.LevelDBBackend) http.HandlerFunc {
-	return func(w http.ResponseWriter, r *http.Request) {
-		var err error
-
-		switch r.Header.Get("Accept") {
-		case "text/event-stream":
-			var readyChan = make(chan struct{})
-			iterateId := sebakcommon.GetUniqueIDFromUUID()
-			go func() {
-				<-readyChan
-				count := maxNumberOfExistingData
-				iterFunc, closeFunc := GetBlockTransactions(storage, false)
-				for {
-					bt, hasNext := iterFunc()
-					count--
-					if !hasNext || count < 0 {
-						break
-					}
-					observer.BlockTransactionObserver.Trigger(fmt.Sprintf("iterate-%s", iterateId), &bt)
-				}
-				closeFunc()
-			}()
-
-			callBackFunc := func(args ...interface{}) (account []byte, err error) {
-				ba := args[1].(*BlockTransaction)
-				if account, err = ba.Serialize(); err != nil {
-					return []byte{}, sebakerror.ErrorBlockAccountDoesNotExists
-				}
-				return account, nil
-			}
-			event := "saved"
-			event += " " + fmt.Sprintf("iterate-%s", iterateId)
-			streaming(observer.BlockTransactionObserver, r, w, event, callBackFunc, readyChan)
-		default:
-			var s []byte
-			var btl []BlockTransaction
-			iterFunc, closeFunc := GetBlockTransactions(storage, false)
-=======
 func (api NetworkHandlerAPI) GetTransactionsHandler(w http.ResponseWriter, r *http.Request) {
 	var err error
 
@@ -68,7 +24,6 @@
 			<-readyChan
 			count := maxNumberOfExistingData
 			iterFunc, closeFunc := GetBlockTransactions(api.storage, false)
->>>>>>> f776bf00
 			for {
 				bt, hasNext := iterFunc()
 				count--
@@ -114,10 +69,6 @@
 
 const GetTransactionByHashHandlerPattern = "/transactions/{txid}"
 
-<<<<<<< HEAD
-func GetTransactionByHashHandler(storage *sebakstorage.LevelDBBackend) http.HandlerFunc {
-	return func(w http.ResponseWriter, r *http.Request) {
-=======
 func (api NetworkHandlerAPI) GetTransactionByHashHandler(w http.ResponseWriter, r *http.Request) {
 	vars := mux.Vars(r)
 	key := vars["txid"]
@@ -125,7 +76,6 @@
 
 	switch r.Header.Get("Accept") {
 	case "text/event-stream":
->>>>>>> f776bf00
 
 		var readyChan = make(chan struct{})
 		iterateId := sebakcommon.GetUniqueIDFromUUID()
