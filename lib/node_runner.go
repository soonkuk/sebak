--- conflicted
+++ resolved
@@ -8,12 +8,8 @@
 package sebak
 
 import (
-<<<<<<< HEAD
-	"context"
 	"errors"
 	"sort"
-=======
->>>>>>> f776bf00
 	"time"
 
 	logging "github.com/inconshreveable/log15"
@@ -24,7 +20,7 @@
 	"boscoin.io/sebak/lib/storage"
 )
 
-var DefaultHandleMessageFromClientCheckerFuncs = []sebakcommon.CheckerFunc{
+var DefaultHandleTransactionCheckerFuncs = []sebakcommon.CheckerFunc{
 	TransactionUnmarshal,
 	HasTransaction,
 	SaveTransactionHistory,
@@ -78,21 +74,14 @@
 	storage            *sebakstorage.LevelDBBackend
 	proposerCalculator ProposerCalculator
 
-<<<<<<< HEAD
-	handleMessageFromClientCheckerFuncs []sebakcommon.CheckerFunc
-	handleBaseBallotCheckerFuncs        []sebakcommon.CheckerFunc
-	handleINITBallotCheckerFuncs        []sebakcommon.CheckerFunc
-	handleSIGNBallotCheckerFuncs        []sebakcommon.CheckerFunc
-	handleACCEPTBallotCheckerFuncs      []sebakcommon.CheckerFunc
-
-	handleMessageCheckerDeferFunc sebakcommon.CheckerDeferFunc
-=======
-	handleTransactionCheckerFuncs []sebakcommon.CheckerFunc
-	handleBallotCheckerFuncs      []sebakcommon.CheckerFunc
+	handleTransactionCheckerFuncs  []sebakcommon.CheckerFunc
+	handleBaseBallotCheckerFuncs   []sebakcommon.CheckerFunc
+	handleINITBallotCheckerFuncs   []sebakcommon.CheckerFunc
+	handleSIGNBallotCheckerFuncs   []sebakcommon.CheckerFunc
+	handleACCEPTBallotCheckerFuncs []sebakcommon.CheckerFunc
 
 	handleTransactionCheckerDeferFunc sebakcommon.CheckerDeferFunc
 	handleBallotCheckerDeferFunc      sebakcommon.CheckerDeferFunc
->>>>>>> f776bf00
 
 	log logging.Logger
 
@@ -128,8 +117,7 @@
 	)
 	nr.network.AddWatcher(nr.connectionManager.ConnectionWatcher)
 
-<<<<<<< HEAD
-	nr.SetHandleMessageFromClientCheckerFuncs(DefaultHandleMessageFromClientCheckerFuncs...)
+	nr.SetHandleTransactionCheckerFuncs(nil, DefaultHandleTransactionCheckerFuncs...)
 	nr.SetHandleBaseBallotCheckerFuncs(DefaultHandleBaseBallotCheckerFuncs...)
 	nr.SetHandleINITBallotCheckerFuncs(DefaultHandleINITBallotCheckerFuncs...)
 	nr.SetHandleSIGNBallotCheckerFuncs(DefaultHandleSIGNBallotCheckerFuncs...)
@@ -147,10 +135,6 @@
 
 	return candidates[(blockHeight+roundNumber)%uint64(len(candidates))]
 }
-=======
-	nr.SetHandleTransactionCheckerFuncs(nil, DefaultHandleTransactionCheckerFuncs...)
-	nr.SetHandleBallotCheckerFuncs(nil, DefaultHandleBallotCheckerFuncs...)
->>>>>>> f776bf00
 
 func (nr *NodeRunner) SetProposerCalculator(c ProposerCalculator) {
 	nr.proposerCalculator = c
@@ -268,31 +252,6 @@
 	nr.connectionManager.Start()
 }
 
-<<<<<<< HEAD
-func (nr *NodeRunner) SetHandleMessageFromClientCheckerFuncs(f ...sebakcommon.CheckerFunc) {
-	nr.handleMessageFromClientCheckerFuncs = f
-=======
-var DefaultHandleTransactionCheckerFuncs = []sebakcommon.CheckerFunc{
-	CheckNodeRunnerHandleMessageTransactionUnmarshal,
-	CheckNodeRunnerHandleMessageTransactionHasSameSource,
-	CheckNodeRunnerHandleMessageHistory,
-	CheckNodeRunnerHandleMessageISAACReceiveMessage,
-	CheckNodeRunnerHandleMessageSignBallot,
-	CheckNodeRunnerHandleMessageBroadcast,
-}
-
-var DefaultHandleBallotCheckerFuncs = []sebakcommon.CheckerFunc{
-	CheckNodeRunnerHandleBallotIsWellformed,
-	CheckNodeRunnerHandleBallotNotFromKnownValidators,
-	CheckNodeRunnerHandleBallotCheckIsNew,
-	CheckNodeRunnerHandleBallotReceiveBallot,
-	CheckNodeRunnerHandleBallotHistory,
-	CheckNodeRunnerHandleBallotStore,
-	CheckNodeRunnerHandleBallotIsBroadcastable,
-	CheckNodeRunnerHandleBallotVotingHole,
-	CheckNodeRunnerHandleBallotBroadcast,
-}
-
 func (nr *NodeRunner) SetHandleTransactionCheckerFuncs(
 	deferFunc sebakcommon.CheckerDeferFunc,
 	f ...sebakcommon.CheckerFunc,
@@ -306,7 +265,6 @@
 	}
 
 	nr.handleTransactionCheckerDeferFunc = deferFunc
->>>>>>> f776bf00
 }
 
 func (nr *NodeRunner) SetHandleBaseBallotCheckerFuncs(f ...sebakcommon.CheckerFunc) {
@@ -326,7 +284,7 @@
 }
 
 func (nr *NodeRunner) SetHandleMessageCheckerDeferFunc(f sebakcommon.CheckerDeferFunc) {
-	nr.handleMessageCheckerDeferFunc = f
+	nr.handleTransactionCheckerDeferFunc = f
 }
 
 func (nr *NodeRunner) handleMessage() {
@@ -339,22 +297,6 @@
 		}
 		switch message.Type {
 		case sebaknetwork.ConnectMessage:
-<<<<<<< HEAD
-			//nr.log.Debug("got connect", "message", message.Head(50))
-			if _, err = sebaknode.NewValidatorFromString(message.Data); err != nil {
-				err = errors.New("invalid validator data was received")
-			}
-		case sebaknetwork.MessageFromClient:
-			err = nr.handleMessageFromClient(message)
-		case sebaknetwork.BallotMessage:
-			err = nr.handleBallotMessage(message)
-		default:
-			err = errors.New("got unknown message")
-		}
-
-		if err != nil {
-			if _, ok := err.(sebakcommon.CheckerStop); ok {
-=======
 			if _, err := sebaknode.NewValidatorFromString(message.Data); err != nil {
 				nr.log.Error("invalid validator data was received", "data", message.Data)
 				continue
@@ -362,7 +304,16 @@
 		case sebaknetwork.TransactionMessage:
 			if message.IsEmpty() {
 				nr.log.Error("got empty transaction`")
->>>>>>> f776bf00
+			}
+			err = nr.handleTransaction(message)
+		case sebaknetwork.BallotMessage:
+			err = nr.handleBallotMessage(message)
+		default:
+			err = errors.New("got unknown message")
+		}
+
+		if err != nil {
+			if _, ok := err.(sebakcommon.CheckerStop); ok {
 				continue
 			}
 			nr.log.Error("failed to handle sebaknetwork.Message", "message", message.Head(50), "error", err)
@@ -370,63 +321,20 @@
 	}
 }
 
-<<<<<<< HEAD
-func (nr *NodeRunner) handleMessageFromClient(message sebaknetwork.Message) (err error) {
+func (nr *NodeRunner) handleTransaction(message sebaknetwork.Message) (err error) {
 	nr.log.Debug("got message`", "message", message.Head(50))
 
 	checker := &MessageChecker{
-		DefaultChecker: sebakcommon.DefaultChecker{Funcs: nr.handleMessageFromClientCheckerFuncs},
+		DefaultChecker: sebakcommon.DefaultChecker{Funcs: nr.handleTransactionCheckerFuncs},
 		NodeRunner:     nr,
 		LocalNode:      nr.localNode,
 		NetworkID:      nr.networkID,
 		Message:        message,
 	}
 
-	if err = sebakcommon.RunChecker(checker, nr.handleMessageCheckerDeferFunc); err != nil {
+	if err = sebakcommon.RunChecker(checker, nr.handleTransactionCheckerDeferFunc); err != nil {
 		if _, ok := err.(sebakcommon.CheckerErrorStop); !ok {
 			nr.log.Error("failed to handle message from client", "error", err)
-=======
-			nr.log.Debug("got transaction`", "message", message.Head(50))
-
-			checker := &NodeRunnerHandleMessageChecker{
-				DefaultChecker: sebakcommon.DefaultChecker{Funcs: nr.handleTransactionCheckerFuncs},
-				NodeRunner:     nr,
-				LocalNode:      nr.localNode,
-				NetworkID:      nr.networkID,
-				Message:        message,
-			}
-
-			if err = sebakcommon.RunChecker(checker, nr.handleTransactionCheckerDeferFunc); err != nil {
-				if _, ok := err.(sebakcommon.CheckerErrorStop); ok {
-					continue
-				}
-				nr.log.Error("failed to handle transaction", "error", err)
-				continue
-			}
-		case sebaknetwork.BallotMessage:
-			if message.IsEmpty() {
-				nr.log.Error("got empty ballot message`")
-				continue
-			}
-			nr.log.Debug("got ballot", "message", message.Head(50))
-
-			checker := &NodeRunnerHandleBallotChecker{
-				DefaultChecker: sebakcommon.DefaultChecker{Funcs: nr.handleBallotCheckerFuncs},
-				NodeRunner:     nr,
-				LocalNode:      nr.localNode,
-				NetworkID:      nr.networkID,
-				Message:        message,
-				VotingHole:     VotingNOTYET,
-			}
-			if err = sebakcommon.RunChecker(checker, nr.handleBallotCheckerDeferFunc); err != nil {
-				if _, ok := err.(sebakcommon.CheckerErrorStop); !ok {
-					nr.log.Error("failed to handle ballot", "error", err)
-				}
-			}
-			nr.closeConsensus(checker)
-		default:
-			nr.log.Error("got unknown", "message", message.Head(50))
->>>>>>> f776bf00
 		}
 		return
 	}
@@ -446,7 +354,7 @@
 		Log:            nr.Log(),
 		VotingHole:     sebakcommon.VotingNOTYET,
 	}
-	err = sebakcommon.RunChecker(baseChecker, nr.handleMessageCheckerDeferFunc)
+	err = sebakcommon.RunChecker(baseChecker, nr.handleTransactionCheckerDeferFunc)
 	if err != nil {
 		if _, ok := err.(sebakcommon.CheckerErrorStop); !ok {
 			nr.log.Error("failed to handle ballot", "error", err, "state", "base")
@@ -476,7 +384,7 @@
 		RoundVote:      baseChecker.RoundVote,
 		Log:            baseChecker.Log,
 	}
-	err = sebakcommon.RunChecker(checker, nr.handleMessageCheckerDeferFunc)
+	err = sebakcommon.RunChecker(checker, nr.handleTransactionCheckerDeferFunc)
 	if err != nil {
 		if stopped, ok := err.(sebakcommon.CheckerStop); ok {
 			nr.log.Debug(
