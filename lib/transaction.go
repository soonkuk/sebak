package sebak

import (
	"encoding/json"

	"github.com/btcsuite/btcutil/base58"
	"github.com/stellar/go/keypair"

	"boscoin.io/sebak/lib/block"
	"boscoin.io/sebak/lib/common"
	"boscoin.io/sebak/lib/error"
	"boscoin.io/sebak/lib/storage"
)

// TODO versioning

type Transaction struct {
	T string
	H TransactionHeader
	B TransactionBody
}

type TransactionFromJSON struct {
	T string
	H TransactionHeader
	B TransactionBodyFromJSON
}

type TransactionBodyFromJSON struct {
	Source     string              `json:"source"`
	Fee        sebakcommon.Amount  `json:"fee"`
	Checkpoint string              `json:"checkpoint"`
	Operations []OperationFromJSON `json:"operations"`
}

func NewTransactionFromJSON(b []byte) (tx Transaction, err error) {
	var txt TransactionFromJSON
	if err = json.Unmarshal(b, &txt); err != nil {
		return
	}

	var operations []Operation
	for _, o := range txt.B.Operations {
		var op Operation
		if op, err = NewOperationFromInterface(o); err != nil {
			return
		}
		operations = append(operations, op)
	}

	tx.T = txt.T
	tx.H = txt.H
	tx.B = TransactionBody{
		Source:     txt.B.Source,
		Fee:        txt.B.Fee,
		Checkpoint: txt.B.Checkpoint,
		Operations: operations,
	}

	return
}

func NewTransaction(source, checkpoint string, ops ...Operation) (tx Transaction, err error) {
	if len(ops) < 1 {
		err = sebakerror.ErrorTransactionEmptyOperations
		return
	}

	txBody := TransactionBody{
		Source:     source,
		Fee:        BaseFee,
		Checkpoint: checkpoint,
		Operations: ops,
	}

	tx = Transaction{
		T: "transaction",
		H: TransactionHeader{
			Created: sebakcommon.NowISO8601(),
			Hash:    txBody.MakeHashString(),
		},
		B: txBody,
	}

	return
}

var TransactionWellFormedCheckerFuncs = []sebakcommon.CheckerFunc{
	CheckTransactionCheckpoint,
	CheckTransactionSource,
	CheckTransactionBaseFee,
	CheckTransactionOperation,
	CheckTransactionVerifySignature,
	CheckTransactionHashMatch,
}

func (tx Transaction) IsWellFormed(networkID []byte) (err error) {
	// TODO check `Version` format with SemVer

	checker := &TransactionChecker{
		DefaultChecker: sebakcommon.DefaultChecker{TransactionWellFormedCheckerFuncs},
		NetworkID:      networkID,
		Transaction:    tx,
	}
	if err = sebakcommon.RunChecker(checker, sebakcommon.DefaultDeferFunc); err != nil {
		return
	}

	return
}

// Validate checks,
// * source account exists
// * checkpoint is valid
// * source has enough balance to pay
// * and it's `Operations`
func (tx Transaction) Validate(st *sebakstorage.LevelDBBackend) (err error) {
	// check, source exists
	var ba *BlockAccount
	if ba, err = GetBlockAccount(st, tx.B.Source); err != nil {
		err = sebakerror.ErrorBlockAccountDoesNotExists
		return
	}

	// check, checkpoint is based on latest checkpoint
	if !tx.IsValidCheckpoint(ba.Checkpoint) {
		err = sebakerror.ErrorTransactionInvalidCheckpoint
		return
	}

	// get the balance at checkpoint
	var bac BlockAccountCheckpoint
	bac, err = GetBlockAccountCheckpoint(st, tx.B.Source, tx.B.Checkpoint)
	if err != nil {
		return
	}

	totalAmount := tx.TotalAmount(true)

	// check, have enough balance at checkpoint
	if sebakcommon.MustAmountFromString(bac.Balance) < totalAmount {
		err = sebakerror.ErrorTransactionExcessAbilityToPay
		return
	}

	for _, op := range tx.B.Operations {
		if err = op.Validate(st); err != nil {
			return
		}
	}

	return
}

func (tx Transaction) GetType() string {
	return tx.T
}

func (tx Transaction) Equal(m sebakcommon.Message) bool {
	return tx.H.Hash == m.GetHash()
}

func (tx Transaction) IsValidCheckpoint(checkpoint string) bool {
	if tx.B.Checkpoint == checkpoint {
		return true
	}

	var err error
	var inputCheckpoint, currentCheckpoint [2]string
	if inputCheckpoint, err = sebakcommon.ParseCheckpoint(checkpoint); err != nil {
		return false
	}
	if currentCheckpoint, err = sebakcommon.ParseCheckpoint(tx.B.Checkpoint); err != nil {
		return false
	}

	return inputCheckpoint[0] == currentCheckpoint[0]
}

func (tx Transaction) GetHash() string {
	return tx.H.Hash
}

func (tx Transaction) Source() string {
	return tx.B.Source
}

//
// Returns:
//   the total monetary value of this transaction,
//   which is the sum of its operations,
//   optionally with fees
//
// Params:
//   withFee = If fee should be included in the total
//
func (tx Transaction) TotalAmount(withFee bool) sebakcommon.Amount {
	// Note that the transaction shouldn't be constructed invalid
	// (the sum of its Operations should not exceed the maximum supply)
	var amount sebakcommon.Amount
	for _, op := range tx.B.Operations {
		amount = amount.MustAdd(op.B.GetAmount())
	}

	// TODO: This isn't checked anywhere yet
	if withFee {
		amount = amount.MustAdd(tx.B.Fee.MustMult(len(tx.B.Operations)))
	}

	return amount
}

func (tx Transaction) Serialize() (encoded []byte, err error) {
	encoded, err = json.Marshal(tx)
	return
}

func (tx Transaction) String() string {
	encoded, _ := json.MarshalIndent(tx, "", "  ")
	return string(encoded)
}

func (tx *Transaction) Sign(kp keypair.KP, networkID []byte) {
	tx.H.Hash = tx.B.MakeHashString()
	signature, _ := kp.Sign(append(networkID, []byte(tx.H.Hash)...))

	tx.H.Signature = base58.Encode(signature)

	return
}

// NextSourceCheckpoint generate new checkpoint from current Transaction. It has
// 2 part, "<subtracted>-<added>".
//
// <subtracted>: hash of last paid transaction, it means balance is subtracted
// <added>: hash of last added transaction, it means balance is added
func (tx Transaction) NextSourceCheckpoint() string {
	return sebakcommon.MakeCheckpoint(tx.GetHash(), tx.GetHash())
}

func (tx Transaction) NextTargetCheckpoint() string {
	parsed, _ := sebakcommon.ParseCheckpoint(tx.B.Checkpoint)

	return sebakcommon.MakeCheckpoint(parsed[0], tx.GetHash())
}

type TransactionHeader struct {
	Version   string `json:"version"`
	Created   string `json:"created"`
	Hash      string `json:"hash"`
	Signature string `json:"signature"`
}

type TransactionBody struct {
	Source     string             `json:"source"`
	Fee        sebakcommon.Amount `json:"fee"`
	Checkpoint string             `json:"checkpoint"`
	Operations []Operation        `json:"operations"`
}

func (tb TransactionBody) MakeHash() []byte {
	return sebakcommon.MustMakeObjectHash(tb)
}

func (tb TransactionBody) MakeHashString() string {
	return base58.Encode(tb.MakeHash())
<<<<<<< HEAD
=======
}

///
/// Apply this transaction (`tx`) to the storage, externalizing it
///
/// Params:
///   st = Storage backend
///   ballot = the ballot that triggered consensus
///   tx = `Transaction` to externalize
///
/// Returns:
///   err = If the `Transaction` could not be externalized
///
func FinishTransaction(st *sebakstorage.LevelDBBackend, ballot Ballot, tx Transaction) (err error) {
	var raw []byte
	raw, err = ballot.Data().Serialize()
	if err != nil {
		return
	}

	var ts *sebakstorage.LevelDBBackend
	if ts, err = st.OpenTransaction(); err != nil {
		return
	}

	bt := NewBlockTransactionFromTransaction(tx, raw)
	if err = bt.Save(ts); err != nil {
		ts.Discard()
		return
	}
	for _, op := range tx.B.Operations {
		if err = FinishOperation(ts, tx, op); err != nil {
			ts.Discard()
			return
		}
	}

	var baSource *block.BlockAccount
	if baSource, err = block.GetBlockAccount(ts, tx.B.Source); err != nil {
		err = sebakerror.ErrorBlockAccountDoesNotExists
		ts.Discard()
		return
	}

	if err = baSource.Withdraw(tx.TotalAmount(true), tx.NextSourceCheckpoint()); err != nil {
		ts.Discard()
		return
	}

	if err = baSource.Save(ts); err != nil {
		ts.Discard()
		return
	}

	if err = ts.Commit(); err != nil {
		ts.Discard()
	}

	return
>>>>>>> 2d2460d6
}<|MERGE_RESOLUTION|>--- conflicted
+++ resolved
@@ -116,8 +116,8 @@
 // * and it's `Operations`
 func (tx Transaction) Validate(st *sebakstorage.LevelDBBackend) (err error) {
 	// check, source exists
-	var ba *BlockAccount
-	if ba, err = GetBlockAccount(st, tx.B.Source); err != nil {
+	var ba *block.BlockAccount
+	if ba, err = block.GetBlockAccount(st, tx.B.Source); err != nil {
 		err = sebakerror.ErrorBlockAccountDoesNotExists
 		return
 	}
@@ -129,8 +129,8 @@
 	}
 
 	// get the balance at checkpoint
-	var bac BlockAccountCheckpoint
-	bac, err = GetBlockAccountCheckpoint(st, tx.B.Source, tx.B.Checkpoint)
+	var bac block.BlockAccountCheckpoint
+	bac, err = block.GetBlockAccountCheckpoint(st, tx.B.Source, tx.B.Checkpoint)
 	if err != nil {
 		return
 	}
@@ -264,66 +264,4 @@
 
 func (tb TransactionBody) MakeHashString() string {
 	return base58.Encode(tb.MakeHash())
-<<<<<<< HEAD
-=======
-}
-
-///
-/// Apply this transaction (`tx`) to the storage, externalizing it
-///
-/// Params:
-///   st = Storage backend
-///   ballot = the ballot that triggered consensus
-///   tx = `Transaction` to externalize
-///
-/// Returns:
-///   err = If the `Transaction` could not be externalized
-///
-func FinishTransaction(st *sebakstorage.LevelDBBackend, ballot Ballot, tx Transaction) (err error) {
-	var raw []byte
-	raw, err = ballot.Data().Serialize()
-	if err != nil {
-		return
-	}
-
-	var ts *sebakstorage.LevelDBBackend
-	if ts, err = st.OpenTransaction(); err != nil {
-		return
-	}
-
-	bt := NewBlockTransactionFromTransaction(tx, raw)
-	if err = bt.Save(ts); err != nil {
-		ts.Discard()
-		return
-	}
-	for _, op := range tx.B.Operations {
-		if err = FinishOperation(ts, tx, op); err != nil {
-			ts.Discard()
-			return
-		}
-	}
-
-	var baSource *block.BlockAccount
-	if baSource, err = block.GetBlockAccount(ts, tx.B.Source); err != nil {
-		err = sebakerror.ErrorBlockAccountDoesNotExists
-		ts.Discard()
-		return
-	}
-
-	if err = baSource.Withdraw(tx.TotalAmount(true), tx.NextSourceCheckpoint()); err != nil {
-		ts.Discard()
-		return
-	}
-
-	if err = baSource.Save(ts); err != nil {
-		ts.Discard()
-		return
-	}
-
-	if err = ts.Commit(); err != nil {
-		ts.Discard()
-	}
-
-	return
->>>>>>> 2d2460d6
 }