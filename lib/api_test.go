package sebak

import (
	"bufio"
	"bytes"
	"encoding/json"
	"fmt"
	"io/ioutil"
	"net/http"
	"net/http/httptest"
	"testing"

	"boscoin.io/sebak/lib/block"
	"boscoin.io/sebak/lib/common"
	"boscoin.io/sebak/lib/storage"

	"github.com/gorilla/mux"
	"github.com/stellar/go/keypair"
	"github.com/stretchr/testify/assert"
	"github.com/stretchr/testify/require"
)

func TestGetAccountHandler(t *testing.T) {
	// Setting Server
	storage, err := sebakstorage.NewTestMemoryLevelDBBackend()
	require.Nil(t, err)
	defer storage.Close()

	router := mux.NewRouter()
	router.HandleFunc(GetAccountHandlerPattern, GetAccountHandler(storage)).Methods("GET")

	ts := httptest.NewServer(router)
	defer ts.Close()

	// Make Dummy BlockAccount
	ba := block.TestMakeBlockAccount()
	ba.Save(storage)
	prev := ba.GetBalance()

	// Do Request
	url := ts.URL + fmt.Sprintf("/account/%s", ba.Address)
	req, err := http.NewRequest("GET", url, nil)
	require.Nil(t, err)
	req.Header.Set("Accept", "text/event-stream")
	resp, err := ts.Client().Do(req)
	require.Nil(t, err)
	defer resp.Body.Close()
	reader := bufio.NewReader(resp.Body)

	recv := make(chan struct{})
	go func() {
		// Makes Some Events
		for n := 1; n < 20; n++ {
			newBalance := ba.GetBalance().MustAdd(sebakcommon.Amount(n))
			ba.Balance = newBalance.String()
			ba.Save(storage)
			if n <= 10 {
				recv <- struct{}{}
			}
		}
		close(recv)
	}()

	// Do stream Request to the Server
	var n sebakcommon.Amount
	for n = 0; n < 10; n++ {
		<-recv
		line, err := reader.ReadBytes('\n')
		require.Nil(t, err)
		var cba = &block.BlockAccount{}
		json.Unmarshal(line, cba)
		require.Equal(t, ba.Address, cba.Address)
		require.Equal(t, prev+n, cba.GetBalance())
		prev = cba.GetBalance()
	}
	<-recv // Close

	// No streaming
	req, err = http.NewRequest("GET", url, nil)
	require.Nil(t, err)
	resp, err = ts.Client().Do(req)
	require.Nil(t, err)
	defer resp.Body.Close()
	reader = bufio.NewReader(resp.Body)
	readByte, err := ioutil.ReadAll(reader)
	require.Nil(t, err)
	var cba = &block.BlockAccount{}
	json.Unmarshal(readByte, cba)
	require.Equal(t, ba.Address, cba.Address, "not equal")
	require.Equal(t, ba.GetBalance(), cba.GetBalance(), "not equal")

}

func TestGetAccountTransactionsHandler(t *testing.T) {
	var err error

	storage, err := sebakstorage.NewTestMemoryLevelDBBackend()
	require.Nil(t, err)
	defer storage.Close()

	router := mux.NewRouter()
	router.HandleFunc(GetAccountTransactionsHandlerPattern, GetAccountTransactionsHandler(storage)).Methods("GET")

	ts := httptest.NewServer(router)
	defer ts.Close()

	kp, err := keypair.Random()
	require.Nil(t, err)

	var bts []BlockTransaction
	var txs []Transaction
	var txHashes []string
	for i := 0; i < 5; i++ {
		tx := TestMakeTransactionWithKeypair(networkID, 1, kp)
		txs = append(txs, tx)
		txHashes = append(txHashes, tx.GetHash())
	}

	block := testMakeNewBlock(txHashes)
	for _, tx := range txs {
		a, err := tx.Serialize()
		require.Nil(t, err)
		bt := NewBlockTransactionFromTransaction(block.Hash, tx, a)
		err = bt.Save(storage)
		require.Nil(t, err)
		bts = append(bts, bt)
	}

	// Do a Request
	url := ts.URL + fmt.Sprintf("/account/%s/transactions", kp.Address())
	req, err := http.NewRequest("GET", url, nil)
	require.Nil(t, err)
	req.Header.Set("Accept", "text/event-stream")
	resp, err := ts.Client().Do(req)
	require.Nil(t, err)
	defer resp.Body.Close()
	reader := bufio.NewReader(resp.Body)

	// Makes Some Events
	recv := make(chan struct{})
	go func() {
		for i := 0; i < 20; i++ {
			tx := TestMakeTransactionWithKeypair(networkID, 1, kp)

			a, err := tx.Serialize()
			if !assert.Nil(t, err) {
				panic(err)
			}
			bt := NewBlockTransactionFromTransaction(tx, a)
			err = bt.Save(storage)
			if !assert.Nil(t, err) {
				panic(err)
			}
			bts = append(bts, bt)
			if i < 10 {
				recv <- struct{}{}
			}
		}
		close(recv)
	}()

<<<<<<< HEAD
	// Makes Some Events
	txs = []Transaction{}
	txHashes = []string{}
	for i := 0; i < 20; i++ {
		tx := TestMakeTransactionWithKeypair(networkID, 1, kp)
		txs = append(txs, tx)
		txHashes = append(txHashes, tx.GetHash())
	}

	block = testMakeNewBlock(txHashes)
	for _, tx := range txs {
		a, err := tx.Serialize()
		require.Nil(t, err)
		bt := NewBlockTransactionFromTransaction(block.Hash, tx, a)
		err = bt.Save(storage)
=======
	// Do stream Request to the Server
	var n sebakcommon.Amount
	for n = 0; n < 10; n++ {
		<-recv
		line, err := reader.ReadBytes('\n')
		require.Nil(t, err)
		line = bytes.Trim(line, "\n\t ")
		txS, err := bts[n].Serialize()
>>>>>>> 63cd519e
		require.Nil(t, err)
		require.Equal(t, txS, line)
	}
	<-recv // Wait for close

	// No streaming
	req, err = http.NewRequest("GET", url, nil)
	require.Nil(t, err)
	resp, err = ts.Client().Do(req)
	require.Nil(t, err)
	defer resp.Body.Close()
	reader = bufio.NewReader(resp.Body)
	readByte, err := ioutil.ReadAll(reader)
	require.Nil(t, err)
	var receivedBts []BlockTransaction
	json.Unmarshal(readByte, &receivedBts)

	require.Equal(t, len(bts), len(receivedBts), "length is not same")

	i := 0
	for _, bt := range bts {
		require.Equal(t, bt.Hash, receivedBts[i].Hash, "hash is not same")
		i++
	}

}

func TestGetAccountOperationsHandler(t *testing.T) {
	storage, err := sebakstorage.NewTestMemoryLevelDBBackend()
	require.Nil(t, err)
	defer storage.Close()

	router := mux.NewRouter()
	router.HandleFunc(GetAccountOperationsHandlerPattern, GetAccountOperationsHandler(storage)).Methods("GET")

	ts := httptest.NewServer(router)
	defer ts.Close()

	kp, err := keypair.Random()
	require.Nil(t, err)

	var bos []BlockOperation
	var txs []Transaction
	var txHashes []string
	for i := 0; i < 5; i++ {
		tx := TestMakeTransactionWithKeypair(networkID, 3, kp)
		txs = append(txs, tx)
		txHashes = append(txHashes, tx.GetHash())
	}

	block := testMakeNewBlock(txHashes)
	for _, tx := range txs {
		a, err := tx.Serialize()
		require.Nil(t, err)
		bt := NewBlockTransactionFromTransaction(block.Hash, tx, a)
		bt.Save(storage)

		for _, boHash := range bt.Operations {
			var bo BlockOperation
			bo, err = GetBlockOperation(storage, boHash)
			require.Nil(t, err)
			bos = append(bos, bo)
		}
	}
	// Do a Request
	url := ts.URL + fmt.Sprintf("/account/%s/operations", kp.Address())
	req, err := http.NewRequest("GET", url, nil)
	require.Nil(t, err)
	req.Header.Set("Accept", "text/event-stream")
	resp, err := ts.Client().Do(req)
	require.Nil(t, err)
	defer resp.Body.Close()
	reader := bufio.NewReader(resp.Body)

	// Makes Some Events
	recv := make(chan struct{})
	go func() {
		for i := 0; i < 20; i++ {
			tx := TestMakeTransactionWithKeypair(networkID, 3, kp)
			a, err := tx.Serialize()
			if !assert.Nil(t, err) {
				panic(err)
			}
			bt := NewBlockTransactionFromTransaction(tx, a)
			bt.Save(storage)

			for _, boHash := range bt.Operations {
				var bo BlockOperation
				bo, err = GetBlockOperation(storage, boHash)
				if !assert.Nil(t, err) {
					panic(err)
				}
				bos = append(bos, bo)
			}
			if i < 10 {
				recv <- struct{}{}
			}
		}
		close(recv)
	}()

<<<<<<< HEAD
	txs = []Transaction{}
	txHashes = []string{}
	// Makes Some Events
	for i := 0; i < 20; i++ {
		tx := TestMakeTransactionWithKeypair(networkID, 3, kp)
		txs = append(txs, tx)
		txHashes = append(txHashes, tx.GetHash())
	}

	block = testMakeNewBlock(txHashes)
	for _, tx := range txs {
		a, err := tx.Serialize()
		require.Nil(t, err)
		bt := NewBlockTransactionFromTransaction(block.Hash, tx, a)
		bt.Save(storage)

		for _, boHash := range bt.Operations {
			var bo BlockOperation
			bo, err = GetBlockOperation(storage, boHash)
			require.Nil(t, err)
			bos = append(bos, bo)
		}
=======
	// Do stream Request to the Server
	var n sebakcommon.Amount
	for n = 0; n < 10; n++ {
		<-recv
		line, err := reader.ReadBytes('\n')
		require.Nil(t, err)
		line = bytes.Trim(line, "\n\t ")
		txS, err := bos[n].Serialize()
		require.Nil(t, err)
		require.Equal(t, txS, line)
>>>>>>> 63cd519e
	}
	<-recv // Wait for close

	// No streaming
	req, err = http.NewRequest("GET", url, nil)
	require.Nil(t, err)
	resp2, err := ts.Client().Do(req)
	require.Nil(t, err)
	defer resp2.Body.Close()
	reader = bufio.NewReader(resp2.Body)
	readByte, err := ioutil.ReadAll(reader)
	require.Nil(t, err)
	var receivedBos []BlockOperation
	json.Unmarshal(readByte, &receivedBos)

	require.Equal(t, len(bos), len(receivedBos), "length is not same")

	i := 0
	for _, bo := range bos {
		require.Equal(t, bo.Hash, receivedBos[i].Hash, "hash is not same")
		i++
	}

}

func TestGetTransactionByHashHandler(t *testing.T) {
	storage, err := sebakstorage.NewTestMemoryLevelDBBackend()
	require.Nil(t, err)
	defer storage.Close()

	router := mux.NewRouter()
	router.HandleFunc(GetTransactionByHashHandlerPattern, GetTransactionByHashHandler(storage)).Methods("GET")

	ts := httptest.NewServer(router)
	defer ts.Close()

	kp, err := keypair.Random()
	require.Nil(t, err)

	tx := TestMakeTransactionWithKeypair(networkID, 1, kp)
	a, err := tx.Serialize()
	require.Nil(t, err)

	block := testMakeNewBlock([]string{tx.GetHash()})
	bt := NewBlockTransactionFromTransaction(block.Hash, tx, a)

	// Do a Request
	url := ts.URL + fmt.Sprintf("/transactions/%s", bt.Hash)
	req, err := http.NewRequest("GET", url, nil)
	require.Nil(t, err)
	req.Header.Set("Accept", "text/event-stream")

	// Produce an event
	bt.Save(storage)

	// Do stream Request to the Server
	resp, err := ts.Client().Do(req)
	require.Nil(t, err)
	defer resp.Body.Close()
	reader := bufio.NewReader(resp.Body)
	line, err := reader.ReadBytes('\n')
	require.Nil(t, err)
	line = bytes.Trim(line, "\n\t ")

	serializedBt, err := bt.Serialize()
	require.Nil(t, err)
	require.Equal(t, serializedBt, line)

	// No streaming
	req, err = http.NewRequest("GET", url, nil)
	require.Nil(t, err)
	resp2, err := ts.Client().Do(req)
	require.Nil(t, err)
	defer resp2.Body.Close()
	reader = bufio.NewReader(resp2.Body)
	readByte, err := ioutil.ReadAll(reader)
	require.Nil(t, err)
	var receivedBts BlockTransaction
	json.Unmarshal(readByte, &receivedBts)

	require.Equal(t, bt.Hash, receivedBts.Hash, "hash is not same")

}

func TestGetTransactionsHandler(t *testing.T) {
	storage, err := sebakstorage.NewTestMemoryLevelDBBackend()
	require.Nil(t, err)
	defer storage.Close()

	router := mux.NewRouter()
	router.HandleFunc(GetTransactionsHandlerPattern, GetTransactionsHandler(storage)).Methods("GET")

	ts := httptest.NewServer(router)
	defer ts.Close()

	var bts []BlockTransaction
	var txs []Transaction
	var txHashes []string
	for i := 0; i < 5; i++ {
		_, tx := TestMakeTransaction(networkID, 1)
		txs = append(txs, tx)
		txHashes = append(txHashes, tx.GetHash())
	}

	block := testMakeNewBlock(txHashes)
	for _, tx := range txs {
		a, err := tx.Serialize()
		require.Nil(t, err)
		bt := NewBlockTransactionFromTransaction(block.Hash, tx, a)
		err = bt.Save(storage)
		require.Nil(t, err)
		bts = append(bts, bt)
	}

	// Do a Request
	url := ts.URL + "/transactions"
	req, err := http.NewRequest("GET", url, nil)
	require.Nil(t, err)
	req.Header.Set("Accept", "text/event-stream")
	resp, err := ts.Client().Do(req)
	require.Nil(t, err)
	defer resp.Body.Close()
	reader := bufio.NewReader(resp.Body)

	// Producer
	recv := make(chan struct{})
	go func() {
		for i := 0; i < 20; i++ {
			_, tx := TestMakeTransaction(networkID, 1)

			a, err := tx.Serialize()
			if !assert.Nil(t, err) {
				panic(err)
			}
			bt := NewBlockTransactionFromTransaction(tx, a)
			err = bt.Save(storage)
			if !assert.Nil(t, err) {
				panic(err)
			}
			bts = append(bts, bt)
			if i < 10 {
				recv <- struct{}{}
			}
		}
		close(recv)
	}()

<<<<<<< HEAD
	txs = []Transaction{}
	txHashes = []string{}
	for i := 0; i < 20; i++ {
		_, tx := TestMakeTransaction(networkID, 1)
		txs = append(txs, tx)
		txHashes = append(txHashes, tx.GetHash())
	}

	block = testMakeNewBlock(txHashes)
	for _, tx := range txs {
		a, err := tx.Serialize()
		require.Nil(t, err)
		bt := NewBlockTransactionFromTransaction(block.Hash, tx, a)
		err = bt.Save(storage)
=======
	// Do stream Request to the Server
	for n := 0; n < 10; n++ {
		<-recv
		line, err := reader.ReadBytes('\n')
		require.Nil(t, err)
		line = bytes.Trim(line, "\n\t ")
		txS, err := bts[n].Serialize()
>>>>>>> 63cd519e
		require.Nil(t, err)
		require.Equal(t, txS, line)
	}
	<-recv // close

	// No streaming
	req, err = http.NewRequest("GET", url, nil)
	require.Nil(t, err)
	resp2, err := ts.Client().Do(req)
	require.Nil(t, err)
	defer resp2.Body.Close()
	reader = bufio.NewReader(resp2.Body)
	readByte, err := ioutil.ReadAll(reader)
	require.Nil(t, err)
	var receivedBts []BlockTransaction
	json.Unmarshal(readByte, &receivedBts)

	require.Equal(t, len(bts), len(receivedBts), "length is not same")

	i := 0
	for _, bt := range bts {
		require.Equal(t, bt.Hash, receivedBts[i].Hash, "hash is not same")
		i++
	}
}<|MERGE_RESOLUTION|>--- conflicted
+++ resolved
@@ -146,7 +146,7 @@
 			if !assert.Nil(t, err) {
 				panic(err)
 			}
-			bt := NewBlockTransactionFromTransaction(tx, a)
+			bt := NewBlockTransactionFromTransaction(block.Hash, tx, a)
 			err = bt.Save(storage)
 			if !assert.Nil(t, err) {
 				panic(err)
@@ -159,23 +159,6 @@
 		close(recv)
 	}()
 
-<<<<<<< HEAD
-	// Makes Some Events
-	txs = []Transaction{}
-	txHashes = []string{}
-	for i := 0; i < 20; i++ {
-		tx := TestMakeTransactionWithKeypair(networkID, 1, kp)
-		txs = append(txs, tx)
-		txHashes = append(txHashes, tx.GetHash())
-	}
-
-	block = testMakeNewBlock(txHashes)
-	for _, tx := range txs {
-		a, err := tx.Serialize()
-		require.Nil(t, err)
-		bt := NewBlockTransactionFromTransaction(block.Hash, tx, a)
-		err = bt.Save(storage)
-=======
 	// Do stream Request to the Server
 	var n sebakcommon.Amount
 	for n = 0; n < 10; n++ {
@@ -184,7 +167,6 @@
 		require.Nil(t, err)
 		line = bytes.Trim(line, "\n\t ")
 		txS, err := bts[n].Serialize()
->>>>>>> 63cd519e
 		require.Nil(t, err)
 		require.Equal(t, txS, line)
 	}
@@ -209,7 +191,6 @@
 		require.Equal(t, bt.Hash, receivedBts[i].Hash, "hash is not same")
 		i++
 	}
-
 }
 
 func TestGetAccountOperationsHandler(t *testing.T) {
@@ -268,7 +249,7 @@
 			if !assert.Nil(t, err) {
 				panic(err)
 			}
-			bt := NewBlockTransactionFromTransaction(tx, a)
+			bt := NewBlockTransactionFromTransaction(block.Hash, tx, a)
 			bt.Save(storage)
 
 			for _, boHash := range bt.Operations {
@@ -286,30 +267,6 @@
 		close(recv)
 	}()
 
-<<<<<<< HEAD
-	txs = []Transaction{}
-	txHashes = []string{}
-	// Makes Some Events
-	for i := 0; i < 20; i++ {
-		tx := TestMakeTransactionWithKeypair(networkID, 3, kp)
-		txs = append(txs, tx)
-		txHashes = append(txHashes, tx.GetHash())
-	}
-
-	block = testMakeNewBlock(txHashes)
-	for _, tx := range txs {
-		a, err := tx.Serialize()
-		require.Nil(t, err)
-		bt := NewBlockTransactionFromTransaction(block.Hash, tx, a)
-		bt.Save(storage)
-
-		for _, boHash := range bt.Operations {
-			var bo BlockOperation
-			bo, err = GetBlockOperation(storage, boHash)
-			require.Nil(t, err)
-			bos = append(bos, bo)
-		}
-=======
 	// Do stream Request to the Server
 	var n sebakcommon.Amount
 	for n = 0; n < 10; n++ {
@@ -320,7 +277,6 @@
 		txS, err := bos[n].Serialize()
 		require.Nil(t, err)
 		require.Equal(t, txS, line)
->>>>>>> 63cd519e
 	}
 	<-recv // Wait for close
 
@@ -455,7 +411,7 @@
 			if !assert.Nil(t, err) {
 				panic(err)
 			}
-			bt := NewBlockTransactionFromTransaction(tx, a)
+			bt := NewBlockTransactionFromTransaction(block.Hash, tx, a)
 			err = bt.Save(storage)
 			if !assert.Nil(t, err) {
 				panic(err)
@@ -468,22 +424,6 @@
 		close(recv)
 	}()
 
-<<<<<<< HEAD
-	txs = []Transaction{}
-	txHashes = []string{}
-	for i := 0; i < 20; i++ {
-		_, tx := TestMakeTransaction(networkID, 1)
-		txs = append(txs, tx)
-		txHashes = append(txHashes, tx.GetHash())
-	}
-
-	block = testMakeNewBlock(txHashes)
-	for _, tx := range txs {
-		a, err := tx.Serialize()
-		require.Nil(t, err)
-		bt := NewBlockTransactionFromTransaction(block.Hash, tx, a)
-		err = bt.Save(storage)
-=======
 	// Do stream Request to the Server
 	for n := 0; n < 10; n++ {
 		<-recv
@@ -491,7 +431,6 @@
 		require.Nil(t, err)
 		line = bytes.Trim(line, "\n\t ")
 		txS, err := bts[n].Serialize()
->>>>>>> 63cd519e
 		require.Nil(t, err)
 		require.Equal(t, txS, line)
 	}
