--- conflicted
+++ resolved
@@ -1,7 +1,6 @@
 package sebak
 
 import (
-	"context"
 	"fmt"
 	"math/rand"
 	"testing"
@@ -35,7 +34,7 @@
 	kp, _ := keypair.Random()
 	localNode, _ := sebaknode.NewLocalNode(kp, mn.Endpoint(), "")
 
-	mn.SetContext(context.WithValue(context.Background(), "localNode", localNode))
+	mn.SetLocalNode(localNode)
 
 	return mn, localNode
 }
@@ -233,17 +232,11 @@
 		B: opb,
 	}
 
-<<<<<<< HEAD
 	txBody := TransactionBody{
 		Source:     kpSource.Address(),
 		Fee:        BaseFee,
 		Checkpoint: uuid.New().String(),
 		Operations: []Operation{op},
-=======
-	for _, nr := range nodeRunners {
-		nr.SetHandleTransactionCheckerFuncs(messageDeferFunc)
-		nr.SetHandleBallotCheckerFuncs(ballotDeferFunc)
->>>>>>> f776bf00
 	}
 
 	tx = Transaction{
