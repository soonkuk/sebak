package sebaknetwork

import (
	"encoding/json"
	"io"
	"math"
	"net"
	"net/http"

	"github.com/gorilla/mux"

	"boscoin.io/sebak/lib/common"
	"boscoin.io/sebak/lib/node"
)

const (
	ConnectMessage                 = "connect"
	TransactionMessage MessageType = "transaction"
	BallotMessage                  = "ballot"
)

type Network interface {
	Endpoint() *sebakcommon.Endpoint
	GetClient(endpoint *sebakcommon.Endpoint) NetworkClient
	AddWatcher(func(Network, net.Conn, http.ConnState))
	AddHandler(string, http.HandlerFunc) *mux.Route

	Start() error
	Stop()
	SetMessageBroker(MessageBroker)
	MessageBroker() MessageBroker
	Ready() error
	IsReady() bool

	ReceiveChannel() chan Message
	ReceiveMessage() <-chan Message
}

func NewNetwork(endpoint *sebakcommon.Endpoint) (n Network, err error) {
	switch endpoint.Scheme {
	case "memory":
		n = NewMemoryNetwork()
	case "https", "http":
		var config HTTP2NetworkConfig
		config, err = NewHTTP2NetworkConfigFromEndpoint(endpoint)
		if err != nil {
			return
		}
		n = NewHTTP2Network(config)
	}

	return
}

type NetworkClient interface {
	Endpoint() *sebakcommon.Endpoint

	Connect(node sebaknode.Node) ([]byte, error)
	GetNodeInfo() ([]byte, error)
	SendMessage(sebakcommon.Serializable) ([]byte, error)
	SendBallot(sebakcommon.Serializable) ([]byte, error)
}

type MessageType string

func (t MessageType) String() string {
	return string(t)
}

<<<<<<< HEAD
const (
	MessageFromClient  MessageType = "message"
	ConnectMessage                 = "connect"
	TransactionMessage             = "transaction"
	BallotMessage                  = "ballot"
	GetNodeInfoMessage             = "get-node-info"
)

=======
>>>>>>> f776bf00
// TODO versioning

type Message struct {
	Type MessageType
	Data []byte
}

func (t Message) String() string {
	o, _ := json.Marshal(t)
	return string(o)
}

func (t Message) Head(n int) string {
	s := t.String()
	i := math.Min(
		float64(len(s)),
		float64(n),
	)
	return s[:int(i)]
}

func (t Message) IsEmpty() bool {
	return len(t.Data) < 1
}

func NewMessage(mt MessageType, data []byte) Message {
	return Message{
		Type: mt,
		Data: data,
	}
}

type MessageBroker interface {
	Response(io.Writer, []byte) error
	Receive(Message)
}<|MERGE_RESOLUTION|>--- conflicted
+++ resolved
@@ -67,17 +67,6 @@
 	return string(t)
 }
 
-<<<<<<< HEAD
-const (
-	MessageFromClient  MessageType = "message"
-	ConnectMessage                 = "connect"
-	TransactionMessage             = "transaction"
-	BallotMessage                  = "ballot"
-	GetNodeInfoMessage             = "get-node-info"
-)
-
-=======
->>>>>>> f776bf00
 // TODO versioning
 
 type Message struct {
