package sebaknetwork

import (
	"context"
	"fmt"
	"net/http"
	"strings"
	"testing"
	"unicode"

	"math/rand"
	"net"
	"strconv"
	"time"

	"boscoin.io/sebak/lib/common"
	"boscoin.io/sebak/lib/node"

	"github.com/stellar/go/keypair"
	"github.com/stretchr/testify/require"
)

func getPort() string {
	const ephemeralStart = 49152
	var testPort = "5000"
	for {
		s := rand.NewSource(int64(time.Now().Nanosecond()))
		r := rand.New(s)
		testPort = strconv.Itoa(r.Intn(65535-ephemeralStart) + ephemeralStart) // ephemeral ports range 49152 ~ 65535

		ln, err := net.Listen("tcp", ":"+testPort)
		if err == nil {
			ln.Close()
			time.Sleep(100 * time.Millisecond)
			break
		}
	}
	return testPort
}

const (
	dirPath  = "tmp"
	certPath = "cert.pem"
	keyPath  = "key.pem"
)

// Waiting until the server is ready
func pingAndWait(t *testing.T, c0 NetworkClient) {
	waitCount := 0
	for {
		if b, err := c0.GetNodeInfo(); len(b) != 0 && err == nil {
			break
		} else {
			time.Sleep(time.Millisecond * 100)
			waitCount++
			if waitCount > 100 {
				t.Error("Server is not available")
			}
		}
	}
}

func createNewHTTP2Network(t *testing.T) (kp *keypair.Full, mn *HTTP2Network, localNode *sebaknode.LocalNode) {
	g := NewKeyGenerator(dirPath, certPath, keyPath)

	var config HTTP2NetworkConfig
	endpoint, err := sebakcommon.NewEndpointFromString(fmt.Sprintf("https://localhost:%s?NodeName=n1", getPort()))
	if err != nil {
		t.Error(err)
		return
	}

	queries := endpoint.Query()
	queries.Add("TLSCertFile", g.GetCertPath())
	queries.Add("TLSKeyFile", g.GetKeyPath())
	endpoint.RawQuery = queries.Encode()

	config, err = NewHTTP2NetworkConfigFromEndpoint(endpoint)
	if err != nil {
		t.Error(err)
		return
	}
	mn = NewHTTP2Network(config)

	kp, _ = keypair.Random()
	localNode, _ = sebaknode.NewLocalNode(kp, mn.Endpoint(), "")

	mn.SetContext(context.WithValue(context.Background(), "localNode", localNode))

	return
}

type TestMessageBroker struct{}

func (r TestMessageBroker) ResponseMessage(w http.ResponseWriter, o string) {
	fmt.Fprintf(w, o)
}

func (r TestMessageBroker) ReceiveMessage(*HTTP2Network, Message) {}

func removeWhiteSpaces(str string) string {
	return strings.Map(func(r rune) rune {
		if unicode.IsSpace(r) {
			return -1
		}
		return r
	}, str)
}

func TestHTTP2NetworkGetNodeInfo(t *testing.T) {
	_, s0, localNode := createNewHTTP2Network(t)
	s0.SetMessageBroker(TestMessageBroker{})
	s0.Ready()

	go s0.Start()
	defer s0.Stop()

	c0 := s0.GetClient(s0.Endpoint())
	pingAndWait(t, c0)

	b, err := c0.GetNodeInfo()
	if err != nil {
		t.Error(err)
		return
	}
	v, err := sebaknode.NewValidatorFromString(b)
	if err != nil {
		t.Error(err)
		return
	}

	server := localNode.Endpoint().String()
	client := v.Endpoint().String()

	require.Equal(t, server, client, "Server endpoint and received endpoint should be the same.")
	require.Equal(t, localNode.Address(), v.Address(), "Server address and received address should be the same.")
}

type StringResponseMessageBroker struct {
	msg string
}

func (r StringResponseMessageBroker) ResponseMessage(w http.ResponseWriter, _ string) {
	fmt.Fprintf(w, r.msg)
}

func (r StringResponseMessageBroker) ReceiveMessage(*HTTP2Network, Message) {}

func TestHTTP2NetworkMessageBrokerResponseMessage(t *testing.T) {
	_, s0, localNode := createNewHTTP2Network(t)
	s0.SetMessageBroker(StringResponseMessageBroker{"ResponseMessage"})
	s0.Ready()

	go s0.Start()
	defer s0.Stop()

	c0 := s0.GetClient(s0.Endpoint())
	pingAndWait(t, c0)

	returnMsg, _ := c0.Connect(localNode)

	require.Equal(t, string(returnMsg), "ResponseMessage", "The connectNode and the return should be the same.")
}

func TestHTTP2NetworkConnect(t *testing.T) {
	_, s0, localNode := createNewHTTP2Network(t)
	s0.SetMessageBroker(TestMessageBroker{})
	s0.Ready()

	go s0.Start()
	defer s0.Stop()

	c0 := s0.GetClient(s0.Endpoint())
	pingAndWait(t, c0)

	o, _ := localNode.Serialize()
	nodeStr := removeWhiteSpaces(string(o))

	returnMsg, _ := c0.Connect(localNode)
	returnStr := removeWhiteSpaces(string(returnMsg))

	require.Equal(t, returnStr, nodeStr, "The connectNode and the return should be the same.")
}

func TestHTTP2NetworkSendMessage(t *testing.T) {
	_, s0, _ := createNewHTTP2Network(t)
	s0.SetMessageBroker(TestMessageBroker{})
	s0.Ready()

	go s0.Start()
	defer s0.Stop()

	c0 := s0.GetClient(s0.Endpoint())
	pingAndWait(t, c0)

	msg := NewDummyMessage("findme")
	returnMsg, _ := c0.SendMessage(msg)

	returnStr := removeWhiteSpaces(string(returnMsg))
	sendMsg := removeWhiteSpaces(msg.String())

	require.Equal(t, returnStr, sendMsg, "The sendMessage and the return should be the same.")
<<<<<<< HEAD
=======
}

func TestHTTP2NetworkSendBallot(t *testing.T) {
	_, s0, _ := createNewHTTP2Network(t)
	s0.SetMessageBroker(TestMessageBroker{})
	s0.Ready()
	go s0.Start()
	defer s0.Stop()

	c0 := s0.GetClient(s0.Endpoint())
	pingAndWait(t, c0)

	msg := NewDummyMessage("findme")
	returnMsg, _ := c0.SendBallot(msg)

	returnStr := removeWhiteSpaces(string(returnMsg))
	sendMsg := removeWhiteSpaces(msg.String())

	require.Equal(t, returnStr, sendMsg, "The sendBallot and the return should be the same.")
>>>>>>> b9c5b653
}<|MERGE_RESOLUTION|>--- conflicted
+++ resolved
@@ -200,26 +200,4 @@
 	sendMsg := removeWhiteSpaces(msg.String())
 
 	require.Equal(t, returnStr, sendMsg, "The sendMessage and the return should be the same.")
-<<<<<<< HEAD
-=======
-}
-
-func TestHTTP2NetworkSendBallot(t *testing.T) {
-	_, s0, _ := createNewHTTP2Network(t)
-	s0.SetMessageBroker(TestMessageBroker{})
-	s0.Ready()
-	go s0.Start()
-	defer s0.Stop()
-
-	c0 := s0.GetClient(s0.Endpoint())
-	pingAndWait(t, c0)
-
-	msg := NewDummyMessage("findme")
-	returnMsg, _ := c0.SendBallot(msg)
-
-	returnStr := removeWhiteSpaces(string(returnMsg))
-	sendMsg := removeWhiteSpaces(msg.String())
-
-	require.Equal(t, returnStr, sendMsg, "The sendBallot and the return should be the same.")
->>>>>>> b9c5b653
 }