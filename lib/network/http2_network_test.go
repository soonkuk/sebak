package sebaknetwork

import (
	"crypto/tls"
	"errors"
	"fmt"
	"math/rand"
	"net"
	"net/http"
	"net/url"
	"strconv"
	"testing"
	"time"

	"github.com/stretchr/testify/require"

	"boscoin.io/sebak/lib/common"
)

func getPort() string {
	const ephemeralStart = 49152
	var testPort = "5000"
	for {
		s := rand.NewSource(int64(time.Now().Nanosecond()))
		r := rand.New(s)
		testPort = strconv.Itoa(r.Intn(65535-ephemeralStart) + ephemeralStart) // ephemeral ports range 49152 ~ 65535

		ln, err := net.Listen("tcp", ":"+testPort)
		if err == nil {
			ln.Close()
			time.Sleep(100 * time.Millisecond)
			break
		}
	}
	return testPort
}

func makeTestHTTP2NetworkForTLS(endpoint *sebakcommon.Endpoint) (network *HTTP2Network, err error) {
	var config HTTP2NetworkConfig
	if config, err = NewHTTP2NetworkConfigFromEndpoint(endpoint); err != nil {
		return
	}

	network = NewHTTP2Network(config)
	go network.Start()

	timer := time.NewTimer(5 * time.Second)
	ticker := time.NewTicker(100 * time.Millisecond)
	defer func() {
		timer.Stop()
		ticker.Stop()
	}()

	var connected bool
	for _ = range ticker.C {
		if connected {
			break
		}

		select {
		case <-timer.C:
			err = errors.New("failed to create HTTP2Network")
			return
		default:
			conn, _ := net.DialTimeout("tcp", net.JoinHostPort("", endpoint.Port()), 500*time.Millisecond)
			if conn != nil {
				conn.Close()
				connected = true
				break
			}
		}
	}

	return network, nil
}

// TestHTTP2NetworkTLSSupport will test the HTTP2Network with TLS support.
func TestHTTP2NetworkTLSSupport(t *testing.T) {
	g := NewKeyGenerator("tls_tmp", "sebak.cert", "sebak.key")
	defer g.Close()

	require.NotNil(t, g)

	queryValues := url.Values{}
	queryValues.Set("NodeName", "showme")
	queryValues.Set("TLSCertFile", g.GetCertPath())
	queryValues.Set("TLSKeyFile", g.GetKeyPath())

	endpoint := &sebakcommon.Endpoint{
		Scheme:   "https",
		Host:     fmt.Sprintf("localhost:%s", getPort()),
		RawQuery: queryValues.Encode(),
	}

	network, err := makeTestHTTP2NetworkForTLS(endpoint)
	require.Nil(t, err)
	defer network.Stop()

	{
		// with normal HTTP2Client
		client, err := sebakcommon.NewHTTP2Client(
			defaultTimeout,
			defaultIdleTimeout,
			false,
		)

		require.Nil(t, err)

		_, err = client.Get(endpoint.String(), http.Header{})
		require.Nil(t, err)
	}

	{
		// with normal HTTPClient
		transport := &http.Transport{
			TLSClientConfig: &tls.Config{InsecureSkipVerify: true},
		}
		client := &http.Client{Transport: transport}

<<<<<<< HEAD
	require.Equal(t, returnStr, sendMsg, "The sendMessage and the return should be the same.")
=======
		_, err := client.Get(endpoint.String())
		require.Nil(t, err)
	}
}

// TestHTTP2NetworkWithoutTLS will test the HTTP2Network without TLS support.
// Without TLS configurations, `TLSCertFile`, `TLSKeyFile`, `HTTP2Network`
// will be `HTTP` server, not `HTTPS`.
func TestHTTP2NetworkWithoutTLS(t *testing.T) {
	endpoint, err := sebakcommon.NewEndpointFromString(
		fmt.Sprintf("http://localhost:%s?NodeName=showme", getPort()),
	)
	require.Nil(t, err)

	network, err := makeTestHTTP2NetworkForTLS(endpoint)
	require.Nil(t, err)
	defer network.Stop()

	{
		// with normal HTTP2Client
		client, err := sebakcommon.NewHTTP2Client(
			defaultTimeout,
			defaultIdleTimeout,
			false,
		)
		require.Nil(t, err)

		_, err = client.Get(endpoint.String(), http.Header{})
		require.Nil(t, err)
	}

	{
		// with normal HTTPClient
		_, err := http.Get(endpoint.String())
		require.Nil(t, err)
	}
>>>>>>> f776bf00
}<|MERGE_RESOLUTION|>--- conflicted
+++ resolved
@@ -117,9 +117,6 @@
 		}
 		client := &http.Client{Transport: transport}
 
-<<<<<<< HEAD
-	require.Equal(t, returnStr, sendMsg, "The sendMessage and the return should be the same.")
-=======
 		_, err := client.Get(endpoint.String())
 		require.Nil(t, err)
 	}
@@ -156,5 +153,4 @@
 		_, err := http.Get(endpoint.String())
 		require.Nil(t, err)
 	}
->>>>>>> f776bf00
 }