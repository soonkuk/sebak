--- conflicted
+++ resolved
@@ -122,20 +122,7 @@
 }
 
 func (t *HTTP2Network) Endpoint() *sebakcommon.Endpoint {
-<<<<<<< HEAD
-	host, port, _ := net.SplitHostPort(t.server.Addr)
-
-	var scheme string
-	if t.config.IsHTTPS() {
-		scheme = "https"
-	} else {
-		scheme = "http"
-	}
-
-	return &sebakcommon.Endpoint{Scheme: scheme, Host: fmt.Sprintf("%s:%s", host, port)}
-=======
 	return t.config.Endpoint
->>>>>>> f776bf00
 }
 
 func (t *HTTP2Network) AddWatcher(f func(Network, net.Conn, http.ConnState)) {
@@ -216,19 +203,11 @@
 		close(t.receiveChannel)
 	}()
 
-<<<<<<< HEAD
-	if t.config.IsHTTPS() {
-		return t.server.ListenAndServeTLS(t.tlsCertFile, t.tlsKeyFile)
-	} else {
-		return t.server.ListenAndServe()
-	}
-=======
 	if strings.ToLower(t.config.Endpoint.Scheme) == "http" {
 		return t.server.ListenAndServe()
 	}
 
 	return t.server.ListenAndServeTLS(t.tlsCertFile, t.tlsKeyFile)
->>>>>>> f776bf00
 }
 
 func (t *HTTP2Network) Stop() {
